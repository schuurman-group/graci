"""
Module for computing CI and CI+PT2 energies
"""
import os as os
import sys as sys
import numpy as np
import copy as copy
import graci.core.orbitals as orbitals
import graci.utils.timing as timing
import graci.io.output as output
import graci.properties.moments as moments

# Allowed MRCI and DFT/MRCI Hamiltonian labels
# (not sure if this is the correct home for this, but we
#  will put it here for now)
hamiltonians   = ['canonical',
                  'grimme_standard',
                  'grimme_short',
                  'lyskov_standard',
                  'lyskov_short',
                  'heil17_standard',
                  'heil17_short',
                  'heil18_standard',
                  'heil18_short',
                  'cvs_standard',
                  'cvs_short']

class Cimethod:
    """Class constructor for CI objects"""
    def __init__(self):
        # user defined quanties
        self.charge         = 0
        self.mult           = None
        self.nstates        = []
        self.print_orbitals = False
        self.save_wf        = False
        self.ref_state      = -1
        self.ddci           = True
<<<<<<< HEAD
        self.label          = ''

=======
        self.wf_thresh      = 0.999
        
>>>>>>> 5d51d398
        # class variables
        # total number of electrons
        self.nel            = 0
        # SCF object
        self.scf            = None 
        # reference occupation 
        self.ref_occ        = None
        # Energies, by adiabatic state
        self.energies       = None
        # ci energies by irrep and root index
        self.energies_sym   = None
        # irrep,state pairs sorted by energy
        self.sym_sorted     = None
        # shape: (nirr,nmo,nmo,nstates))
        self.dmats          = None
        # natural orbital occupations (shape = (nirr, nmo, nstates)
        self.natocc         = None
        # natural orbitals, MO basis (same shape as the density matrices)
        self.natorb_mo      = None
        # natural orbitals, AO basis (same shape as the density matrices)
        self.natorb_ao      = None
        # symmetry of the natural orbitals
        self.natorb_sym     = None
        # List of determinant bit strings (one per irrep)
        self.det_strings = None
        # List of eigenvectors in the determinant basis (one per irrep)
        self.vec_det     = None
        

# Required functions #############################################################

    def set_scf(self, scf):
        """set the scf object for the dftmrci class object"""

        self.scf = scf
        self.nel = scf.nel

        # Default spin multiplicity: inherited from the scf object
        if self.mult is None:
            self.mult = scf.mult

        # Default charge: inherited from the scf object
        if self.charge is None or self.charge == scf.charge:
            self.charge  = scf.charge
            self.ref_occ = copy.copy(scf.orb_occ)

        # if the number of electrons have changed update ref_occ
        if self.charge != scf.charge:
            self.nel = scf.nel + (scf.charge - self.charge)
            # set the occupation vector to yield the multiplicity
            # with a maximum number of closed shells
            nopen = self.mult - 1
            nclsd = int(0.5 * (self.nel - nopen))
            if 2*nclsd + nopen != self.nel:
                sys.exit('Inconsistent charge='+str(self.charge)+ 
                                      ' / multp='+str(self.mult))
            self.ref_occ = np.zeros(self.scf.nmo, dtype=float)
            self.ref_occ[:nclsd]            = 2.
            self.ref_occ[nclsd:nclsd+nopen] = 1.

        return

    def scf_exists(self):
        """return true if scf object is not None"""
        try:
            return type(self.scf).__name__ is 'Scf'
        except:
            return False

    # 
    def n_irrep(self):
        """return the number of irreps"""
        return len(self.nstates)
 
    #
    def n_states(self):
        """total number of states"""

        return sum(self.n_states_sym())

    #
    def n_states_sym(self, irrep=None):
        """number of states to compute"""
 
        if irrep is None:
            return self.nstates

        if irrep < len(self.nstates):
            return self.nstates[irrep]
        else:
            print("irrep > nirrep, irrep = "+str(irrep))
            sys.exit()

    #
    def state_index(self, irrep, state):
        """return adiabatic state label for a given irrep and  root"""

        if [irrep, state] in self.sym_sorted:
            return self.sym_sorted.index([irrep, state])
        else:
            return None

    #
    def state_sym(self, n):
        """return the irrep and state index of the root corresponding
           to the energy of the nth root"""

        if n < len(self.sym_sorted):
            return self.sym_sorted[n]
        else:
            return None

    #
    def energy(self, istate):
        """return the energy of state 'state'"""
        return self.energies[istate]

    #
    def energy_sym(self, irrep, state):
        """return the energy of state by irrep, st index"""
        return self.energies_sym[irrep, state]

    #
    def rdm(self, istate):
        """return the density matrix for the state istate"""

        if self.dmats is not None and istate < self.n_states():
            return self.dmats[istate, :, :]
        else:
            print("rdm called but density does not exist")
            return None

    #
    def rdm_sym(self, irrep, state):
        """return the density matrix for the state in 
        the array 'states' for the irrep 'irr'"""

        istate = self.state_index(irrep, state)

        if self.dmats is not None:
            return self.dmats[istate, :, :]
        else:
            print("rdm_sym called but density does not exist")
            return self.dmats

    # 
    def natural_orb(self, istate, basis='ao'):
        """return natural orbitals and occupations for state 'istate' """

        if basis == 'ao' and self.natorb_ao is None:
            return None

        if basis == 'mo' and self.natorb_mo is None:
            return None

        (nst, nmo) = self.natocc.shape
        if istate >= nst:
            return None

        # always return the contents of the natorb/natocc arrays in wfn
        occ = self.natocc[istate, :]
        if basis == 'ao':
            nos = self.natorb_ao[istate, :, :]
        else:
            nos = self.natorb_mo[istate, :, :]

        return occ, nos

    #
    def natural_sym(self, istate):
        """return the symmetry of the natural orbitals"""

        # if natural orbitals haven't been generated, generate them now
        if self.natorb_sym is None:
            occ, nos = self.natural_orb(istate)

        return self.natorb_sym[istate, :]

#########################################################################
    #
    def build_nos(self):
        """calls routines in orbitals module to construct natural
           orbitals and occupation vectors for each state.

           Arguments:
            None

           Returns:
            None
        """
        n_tot = self.n_states()
        if n_tot > 0:
            (dim1, nmo) = self.rdm(0).shape
            nao         = self.scf.mol.nao
        else:
            return

        self.natorb_ao = np.zeros((n_tot, nao, nmo), dtype=float)
        self.natocc    = np.zeros((n_tot, nmo), dtype=float)
        for i in range(n_tot):
            occ, nos = orbitals.build_nos(self.rdm(i), basis='ao',
                                                 mos=self.scf.orbs)
            self.natorb_ao[i,:,:] = nos
            self.natocc[i,:]      = occ

        return

    # 
    def print_nos(self):
        """Calls routines in orbitals module to print natural orbitals
           to file. Default file format is molden

           Arugments:
               None

           Returns:
               None
        """

        n_tot  = self.n_states()
        syms   = [self.scf.mol.irreplbl[self.state_sym(i)[0]]
                  for i in range(n_tot)]

        for i in range(n_tot):
            fname = 'nos_'+str(i+1)+'_'+syms[i]+'_molden'
            orbitals.export_orbitals(fname, self.scf.mol, 
                   self.natorb_ao[i,:,:],
                   orb_occ=self.natocc[i,:], 
                   orb_dir=str(type(self).__name__)+'.'+str(self.label),
                   fmt='molden')

        return

    #
    def print_promotion(self, refstate):
        """Print the promotion numbers relative to state 'refstate'

           Arguments:
              refstate: integer adiabatic state index

           Returns:
              None
        """

        # build the list and symmetries for subsequent printing
        n_tot  = self.n_states()
        states = [i for i in range(n_tot)]
        syms   = [self.scf.mol.irreplbl[self.state_sym(i)[0]]
                  for i in range(n_tot)]
        pd     = np.zeros(n_tot, dtype=float)
        pa     = np.zeros(n_tot, dtype=float)

        rdm_ref = self.rdm(refstate)
        for i in range(n_tot):

            if i == refstate:
                continue

            rdm_i = self.rdm(i)
            # also compute attachment and detachment numbers
            # (relative to ground state)
            wt, ndo  = orbitals.build_ndos(rdm_i, rdm_ref, 
                                           thresh=0.01, basis='mo')
            pd[i], pa[i] = orbitals.promotion_numbers(wt, ndo)

        output.print_promotion(refstate, states, syms, pd, pa)
        
        return

    #
    def print_moments(self):
        """ print the moments using the natural orbitals and occupation
            vector

            Arguments:
               None

            Returns:
               None
        """

        # we'll also compute 1-electron properties by
        # default.
        momts = moments.Moments(self.scf.mol, self.natocc, self.natorb_ao)
        momts.run()

        n_tot  = self.n_states()
        states = [i for i in range(n_tot)]
        syms   = [self.scf.mol.irreplbl[self.state_sym(i)[0]]
                  for i in range(n_tot)]
        output.print_moments(states, syms, momts)

        return

    #
    def order_energies(self):
        """orders the self.energies_sym array to create self.energies, a 1D array
           of energies in ascending order, and a corresponding sym_sorted
           array of [irrep, st] pairs for each energy in mrci_sorted."""

        if self.energies_sym is None:
            sys.exit('error in order_ener: energies_sym is None')

        nirr    = self.n_irrep()
        istate  = np.zeros((nirr), dtype=int)
        n_tot   = self.n_states()

        self.energies   = np.zeros((n_tot), dtype=float)
        self.sym_sorted = []
        # mrci_ener_sym is an irrep x maxroots array, with trailing values 
        # of 'zero'. 
        ener_vals         = np.pad(self.energies_sym, ((0,0),(0,1)), 
                                   'constant', 
                                   constant_values=((0,0),(0,0)))
       
        n_srt = 0
        while n_srt < n_tot:
            eners = np.array([ener_vals[irr, istate[irr]] 
                              for irr in range(nirr)])
            iirr  = np.argsort(eners)[0]

            self.energies[n_srt] = ener_vals[iirr, istate[iirr]]
            self.sym_sorted.append([iirr, istate[iirr]])
            # increment the number of elements in the sorted array,
            # and the irrep state index of irrep just chosen
            n_srt        += 1
            istate[iirr] += 1

        return<|MERGE_RESOLUTION|>--- conflicted
+++ resolved
@@ -36,13 +36,8 @@
         self.save_wf        = False
         self.ref_state      = -1
         self.ddci           = True
-<<<<<<< HEAD
-        self.label          = ''
-
-=======
         self.wf_thresh      = 0.999
-        
->>>>>>> 5d51d398
+
         # class variables
         # total number of electrons
         self.nel            = 0

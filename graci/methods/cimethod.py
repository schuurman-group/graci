--- conflicted
+++ resolved
@@ -231,24 +231,9 @@
     def update_hparam(self, hparams):
         """update the values of the Hamiltonian parameters"""
 
-<<<<<<< HEAD
         self.hparam = hparams
         return
 
-=======
-        mol  = self.scf.mol.mol_obj.copy()
-
-        # AO overlaps
-        smo  = gto.intor_cross('int1e_ovlp', other.scf.mol.mol_obj,
-                               self.scf.mol.mol_obj)
-
-        # AO-to-MO transformation
-        smo  = np.matmul(np.matmul(other.scf.orbs.T, smo), self.scf.orbs)
-        
-        return smo
-    
->>>>>>> d8fd202f
-#########################################################################
     #
     def build_nos(self):
         """calls routines in orbitals module to construct natural

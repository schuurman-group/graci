"""
Module for computing DFT/MRCI(2) states and energies
"""
import sys as sys
import numpy as np
import copy as copy
import graci.utils.timing as timing
import graci.methods.cimethod as cimethod
import graci.core.params as params
import graci.core.bitciwfn as bitciwfn
import graci.io.output as output
import graci.bitcitools.bitci_init as bitci_init
import graci.bitcitools.ref_space as ref_space
import graci.bitcitools.ref_diag as ref_diag
import graci.bitcitools.ref_prune as ref_prune
import graci.bitcitools.mrci_space as mrci_space
import graci.bitcitools.gvvpt2 as gvvpt2
import graci.bitcitools.gvvpt2_refine as gvvpt2_refine
import graci.bitcitools.mrci_1rdm as mrci_1rdm
import graci.bitcitools.mrci_wf as mrci_wf
import graci.overlaptools.bdd as bdd

# MRCI and DFT/MRCI Hamiltonian labels
hamiltonians   = ['canonical',
                  'grimme_standard',
                  'grimme_short',
                  'lyskov_standard',
                  'lyskov_short',
                  'heil17_standard',
                  'heil17_short',
                  'heil18_standard',
                  'heil18_short']

class Dftmrci2(cimethod.Cimethod):
    """Class constructor for DFT/MRCI(2) objects"""
    def __init__(self):        
         # parent attributes
        super().__init__()

        # user defined quanties
        self.truncate        = True
        self.truncate_thresh = 0.9
        self.shift           = 0.005
        self.hamiltonian     = 'heil17_standard'
        self.ras1            = []
        self.ras2            = []
        self.ras3            = []
        self.nhole1          = 0
        self.nelec3          = 0
        self.autoras         = False
        self.icvs            = []
        self.refiter         = 3
        self.ref_prune       = True
        self.diabatic        = False
        self.nbuffer         = []
        self.label           = 'Dftmrci2'

        # class variables
        # No. extra ref space roots needed
        self.nextra         = {}
        # Max no. iterations of the ref space refinement 
        self.niter          = 0
        # ref space bitci wave function object
        self.ref_wfn        = None
        # MRCI bitci wave function object
        self.mrci_wfn       = None
        # reference space energies
        self.ref_ener       = None
        # Q-space norm file numbers
        self.qunits         = None
        # Damped strong perturbers file numbers
        self.dspunits       = None
        # dictionary of bitci wfns
        self.bitciwfns      = {}
        
# Required functions #############################################################
    def copy(self):
        """create of deepcopy of self"""
        new = Dftmrci2()

        var_dict = {key:value for key,value in self.__dict__.items()
                   if not key.startswith('__') and not callable(key)}

        for key, value in var_dict.items():
            if type(value).__name__ in params.valid_objs:
                setattr(new, key, value.copy())
            else:
                setattr(new, key, copy.deepcopy(value))

        return new

    @timing.timed
    def run(self, scf, guess):
        """ compute the DFT/MRCI(2) eigenpairs for all irreps """

        # set the scf object
        self.set_scf(scf)

        if self.scf.mol is None or self.scf is None:
            sys.exit('ERROR: mol and scf objects not set in dftmrci2')

        # check on the diabatic guess object
        if self.diabatic and guess is None:
            sys.exit('ERROR: diabatisation requires a guess dftmrci2 object')

        # if a guess CI object has been passed, compute the
        # MO overlaps
        if guess is not None:
            self.smo = self.scf.mo_overlaps(guess.scf)
            
        # write the output logfile header for this run
        if self.verbose:
            output.print_dftmrci2_header(self.label)

        # initialize bitci
        bitci_init.init(self)

        # create the reference space and mrci wfn objects
        self.ref_wfn  = bitciwfn.Bitciwfn()
        self.mrci_wfn = bitciwfn.Bitciwfn()

        # set the number of extra roots to be calculated
        if len(self.nbuffer) == 0:
            # default: 10 roots per irrep
            self.nextra = {'pt2' : [10 for n in range(self.n_irrep())],
                           'max' : [10 for n in range(self.n_irrep())]}
        else:
            # user-specified values
            self.nextra = {'pt2' : np.ndarray.tolist(self.nbuffer),
                           'max' : np.ndarray.tolist(self.nbuffer)}
        
        # generate the initial reference space configurations
        if guess is not None:
            n_ref_conf, ref_conf_units, ref_conf_files = \
                ref_space.propagate(self, guess)
        else:
            n_ref_conf, ref_conf_units, ref_conf_files = \
                ref_space.generate(self)
        
        # set the number of configurations and scratch file numbers
        # and names
        self.ref_wfn.set_nconf(n_ref_conf)
        self.ref_wfn.set_confunits(ref_conf_units)
        self.ref_wfn.set_confname(ref_conf_files)
        
        # Perform the DFT/MRCI(2) iterations, refining the reference
        # space as we go
        self.niter = 0
        for self.niter in range(self.refiter):

            # reference space diagonalisation
            if self.diabatic:
                ref_ci_units, ref_ener = ref_diag.diag_follow(self, guess)
            else:
                ref_ci_units, ref_ener = ref_diag.diag(self)
            
            # set the ci files and reference energies
            self.ref_wfn.set_ciunits(ref_ci_units)
            self.ref_ener = ref_ener

<<<<<<< HEAD
            if self.verbose > 0:
=======
            if self.verbose:
>>>>>>> 9ce29faa
                output.print_refdiag_summary(self)

            # optional removal of deadwood from the
            # guess reference space
            if self.ref_prune and self.niter == 0 \
               and guess is None:
                # remove the deadwood
                n_ref_conf = ref_prune.prune(self)
                # set the new no. ref confs
                self.ref_wfn.set_nconf(n_ref_conf)
                # re-diagonalise
                ref_ci_units, ref_ener = ref_diag.diag(self)
                # set the ci files and reference energies
                self.ref_wfn.set_ciunits(ref_ci_units)
                self.ref_ener = ref_ener
                if self.verbose:
                    output.print_refdiag_summary(self)

            # generate the MRCI configurations
            n_mrci_conf, mrci_conf_units, mrci_conf_files, dummy = \
                mrci_space.generate(self)

            # set the number of mrci config, and the mrci unit numbers
            # and unit names
            self.mrci_wfn.set_nconf(n_mrci_conf)
            self.mrci_wfn.set_confunits(mrci_conf_units)
            self.mrci_wfn.set_confname(mrci_conf_files)

            # DFT/MRCI(2) calculation
            if self.diabatic:
                mrci_ci_units, mrci_ci_files, mrci_ener_sym, \
                    q_units, dsp_units, n_conf_new = \
                        gvvpt2.diag_heff_follow(self, guess)
            else:
                mrci_ci_units, mrci_ci_files, mrci_ener_sym, \
                    q_units, dsp_units, n_conf_new = \
                        gvvpt2.diag_heff(self)
            
            # set the new number of mrci confs if wave function
            # truncation is being used
            if self.truncate:
                self.mrci_wfn.set_nconf(n_conf_new)            
                        
            # set the wfn unit numbers, file names, energies,
            # Q-space info, and damped strong perturber unit numbers
            self.mrci_wfn.set_ciunits(mrci_ci_units)
            self.mrci_wfn.set_ciname(mrci_ci_files)
            self.energies_sym = mrci_ener_sym
            self.qunits       = q_units
            self.dspunits     = dsp_units
            # generate the energies sorted by value, and their
            # corresponding states
            self.order_energies()
                
            # refine the reference space
            min_norm, n_ref_conf, ref_conf_units = \
                    gvvpt2_refine.refine_ref_space(self)
            self.ref_wfn.set_nconf(n_ref_conf)
            self.ref_wfn.set_confunits(ref_conf_units)

            # break if the reference space is converged
            if min_norm > 0.9025 and self.niter > 0:
                print('\n * Reference Space Converged *', flush=True)
                break

        # save the determinant expansions of the wave functions
        # if requested
        if self.save_wf or self.diabatic:
            mrci_wf.extract_wf(self)

        # ADT matrix
        if self.diabatic:
            bdd.adt(guess, self)
            self.diabatize()
            nroots = [self.n_states_sym(irr)
                      for irr in range(self.n_irrep())]
            if self.verbose:
                output.print_diabpot(self.diabpot, nroots,
                                     self.n_irrep(),
                                     self.scf.mol.irreplbl)
            
        # construct density matrices
        dmat_sym = mrci_1rdm.rdm(self)

        # store them in adiabatic energy order
        n_tot = self.n_states()
        (nmo1, nmo2, n_dum) = dmat_sym[0].shape  

        self.dmats = np.zeros((n_tot, nmo1, nmo2), dtype=float)
        for istate in range(n_tot):
            irr, st = self.state_sym(istate)
            self.dmats[istate, :, :] = dmat_sym[irr][:, :, st]

        # Finalise the bitCI library
        bitci_init.finalize()

        # Finalize the bitCI library
        bitci_init.finalize()

        # build the natural orbitals in AO basis by default
        self.build_nos()

        # only print if user-requested
        if self.print_orbitals:
            self.print_nos()

        # determine promotion numbers if ref_state != -1
        if self.ref_state != -1:
            self.print_promotion(self.ref_state)

        # print the moments
        self.print_moments()

        return 
        
    #
    def bitci_ref(self):
        """returns the bitci reference space wfn"""
        return self.ref_wfn

    #
    def bitci_mrci(self):
        """returns the bitci mrci wfn"""
        return self.mrci_wfn
    <|MERGE_RESOLUTION|>--- conflicted
+++ resolved
@@ -158,11 +158,7 @@
             self.ref_wfn.set_ciunits(ref_ci_units)
             self.ref_ener = ref_ener
 
-<<<<<<< HEAD
             if self.verbose > 0:
-=======
-            if self.verbose:
->>>>>>> 9ce29faa
                 output.print_refdiag_summary(self)
 
             # optional removal of deadwood from the

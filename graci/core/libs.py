"""Module for initializing compiled libraries """

import os
import sys
import numpy as np
import copy as copy
import ctypes as ctypes
import graci.io.convert as convert

# THIS IS TEMPORARY UNTIL WE PASS THE HAMILTONIAN NAME
# DIRECTLY. THE METHOD CALLING init_bitci IS RESPONSIBLE 
# FOR "HAMILTONIAN" BEING VALID
hamiltonians   = ['canonical',
                  'grimme_standard',
                  'grimme_short',
                  'lyskov_standard',
                  'lyskov_short',
                  'heil17_standard',
                  'heil18_short']

# registry of bitci functions
bitci_registry = {
        'generate_ref_confs'  : ['int32','int32','int32','int32',
                                 'int32','int32','int32','int32',
                                 'int32','int32','int32','int32'],
        'diag_dftcis'         : ['int32','int32','int32','int32','logical'],
        'ras_guess_dftcis'    : ['int32','int32','int32','int32',
                                 'int32'],
        'ref_diag_mrci'       : ['int32','int32','int32','int32',
                                 'int32'],
        'retrieve_energies'   : ['int32','int32','double'],
        'generate_mrci_confs' : ['int32','int32','int32','int32',
                                 'int32', 'double','int32'],
        'mrci_prune'          : ['double','int32','int32','int32',
                                 'int32', 'int32'],
        'retrieve_filename'   : ['int32','string'],
        'diag_mrci'           : ['int32','int32','int32','int32',
                                 'int32','double','int32','int32',
                                 'logical'],
        'print_mrci_states'   : ['int32','int32','int32'],
        'refine_ref_space'    : ['int32','int32','int32','int32',
                                 'double','double','int32'],
        'density_mrci'        : ['int32','int32','int32','double',
                                 'int32','int32']
        }

bitci_intent = {
        'generate_ref_confs'  : ['in','in','in','in','in','in','in',
                                 'in','in','in','out','out'],
        'diag_dftcis'         : ['in','in','in','out','in'],
        'ras_guess_dftcis'    : ['in','in','in','out','out'],
        'ref_diag_mrci'       : ['in','out','in','in','out'],
        'retrieve_energies'   : ['in','in','out'],
        'generate_mrci_confs' : ['in','in','in','out','out','in','in'],
        'mrci_prune'          : ['in','in','in','in','in','out'],
        'retrieve_filename'   : ['in','out'],
        'diag_mrci'           : ['in','in','in','out','in','in','in',
                                 'in','in'],
        'print_mrci_states'   : ['in','in','in'],
        'refine_ref_space'    : ['in','out','in','in','in','out','out'],
        'density_mrci'        : ['in','in','in','out','in','in']
        }


# registry of bitsi functions
bitsi_registry = { }

bitsi_intent   = {
    
}

# list of existing library objects
lib_objs = {}


def lib_func(name, args):
    """call a function from a fortran library"""
    global bitci_registry, bitci_intent
    global bitsi_registry, bitsi_intent, lib_objs

    if name in bitci_registry:
        arg_list   = bitci_registry[name]
        arg_intent = bitci_intent[name]
    elif name in bitsi_registry:
        arg_list   = bitsi_registry[name]
        arg_intent = bitsi_intent[name]

    #arg_list   = bitci_registry[name]
    #arg_intent = bitci_intent[name]

    arg_ctype = []
    arg_ptr   = []
    for i in range(len(args)):
        
        # if argument is a string, pad to a length of 255 characters
        if isinstance(args[i], str):
            arg = args[i].ljust(255)
        else:
            arg = args[i]
        c_arg = convert.convert_ctypes(arg, dtype=arg_list[i])

        arg_ctype.append(c_arg)

        if isinstance(arg, (list, np.ndarray, str)):
            arg_ptr.append(c_arg)
        else:
            arg_ptr.append(ctypes.byref(c_arg))

    if name in bitci_registry:
        getattr(lib_objs['bitci'], name)(*arg_ptr)
    elif name in bitsi_registry:
        getattr(lib_objs['bitsi'], name)(*arg_ptr)
        
    #getattr(lib_objs['bitci'], name)(*arg_ptr)

    args_out = ()
    for i in range(len(args)):
        if arg_intent[i] == 'out':
            if isinstance(args[i], list):
                args_out += (np.ndarray((len(args[i]),), 
                          buffer=arg_ctype[i], dtype=arg_list[i]),)
            elif isinstance(args[i], np.ndarray):
                args_out += (np.ndarray((args[i].size,),
                          buffer=arg_ctype[i], dtype=arg_list[i]),)
            elif isinstance(args[i], str):
                args_out += (bytes.decode(arg_ctype[i].value),)
            else:
                args_out += (arg_ctype[i].value,)
    
    if len(args_out) == 1:
        return args_out[0]
    else:
        return args_out

#
def init_bitci(ci_method):
    """Initialize the bitci library"""
    global lib_objs
    
    # load the appropriate library
    path_str   = os.environ['GRACI']+'/graci/lib/bitci/lib/libbitci.{}'
    bitci_path = path_str.format('so' if sys.platform != 'darwin' else 'dylib')
    
    if not os.path.isfile(bitci_path):
        raise FileNotFoundError('bitci library not found: '+bitci_path)
    lib_objs['bitci'] = ctypes.cdll.LoadLibrary(bitci_path)

    # set the variables that have to be passed to intpyscf_initialise
<<<<<<< HEAD
    nmo     = convert.convert_ctypes(ci_method.scf.nmo,    
            dtype='int32')
    naux    = convert.convert_ctypes(ci_method.scf.naux,   
            dtype='int32')
    use_df  = convert.convert_ctypes(ci_method.mol.use_df, 
            dtype='logical')
    use_rr  = convert.convert_ctypes(ci_method.mol.rrdf,   
            dtype='logical')
    thresh  = convert.convert_ctypes(1e-14,                
            dtype='double')
    max_mem = convert.convert_ctypes(-1,                   
            dtype='int32')   
=======
    nmo      = convert.convert_ctypes(scf.nmo,      dtype='int32')
    naux     = convert.convert_ctypes(scf.naux,     dtype='int32')
    use_df   = convert.convert_ctypes(mol.use_df,   dtype='logical')
    use_rrdf = convert.convert_ctypes(mol.use_rrdf, dtype='logical')
    rrdf_fac = convert.convert_ctypes(mol.rrdf_fac, dtype='int32')
    thresh   = convert.convert_ctypes(1e-14,        dtype='double')
    max_mem  = convert.convert_ctypes(-1,           dtype='int32')   
>>>>>>> c0ca716f

    # call to intpyscf_initialise
    lib_objs['bitci'].intpyscf_initialise(ctypes.byref(nmo),
                                  ctypes.byref(naux),
                                  ctypes.byref(use_df),
                                  ctypes.byref(use_rrdf),
                                  ctypes.byref(rrdf_fac),
                                  ctypes.byref(thresh),
                                  ctypes.byref(max_mem))
    
    # set all variable that have to be passed to bitci_initialise
    # (note that the pgrp and iham variables use Fortran indexing)
    imult = convert.convert_ctypes(ci_method.mol.mult,               
            dtype='int32')
    nel   = convert.convert_ctypes(ci_method.mol.nel,                
            dtype='int32')
    mosym = convert.convert_ctypes(np.array(ci_method.scf.orb_sym),  
            dtype='int64')
    moen  = convert.convert_ctypes(np.array(ci_method.scf.orb_ener), 
            dtype='double')

    if ci_method.mol.sym_indx <= 0:
        isym = 1
    else:
        isym = ci_method.mol.sym_indx + 1

    pgrp  = convert.convert_ctypes(isym,                   
            dtype='int32')
    enuc  = convert.convert_ctypes(ci_method.mol.enuc,               
            dtype='double')
    iham  = convert.convert_ctypes(hamiltonians.index(ci_method.hamiltonian)+1,
            dtype='int32')
    label = convert.convert_ctypes(ci_method.label, 
            dtype='string')
    
    # call to bitci_initialise
    lib_objs['bitci'].bitci_initialise(ctypes.byref(imult),
                               ctypes.byref(nel),
                               ctypes.byref(nmo),
                               mosym,
                               moen,
                               ctypes.byref(pgrp),
                               ctypes.byref(enuc),
                               ctypes.byref(iham),
                               label)
    
    return 

#
def finalise_bitci():
    """Finalises the bitci library"""
    lib_objs['bitci'].bitci_finalise()
    return

#
def init_bitsi(si_method):
    """Initialize the bitsi library"""
    global lib_objs

    # load the appropriate library
    path_str   = os.environ['GRACI']+'/graci/lib/bitci/lib/libbitsi.{}'
    bitsi_path = path_str.format('so' if sys.platform != 'darwin' else 'dylib')
    
    if not os.path.isfile(bitsi_path):
        raise FileNotFoundError('bitsi library not found: '+bitsi_path)
    lib_objs['bitsi'] = ctypes.cdll.LoadLibrary(bitsi_path)

    # if the number of mos is different between bra and ket, end
    if ci_bra.scf.nmo != ci_ket.scf.nmo:
        sys.exit('ci_bra.scf.nmo != ci_ket.scf.nmo in init_bitsi')
    
    # set all variables that have to be passed to bitsi_initialise
    # (note that the pgrp uses Fortran indexing)
    imultBra = convert.convert_ctypes(si_method.bra_method.mol.mult, 
            dtype='int32')
    imultKet = convert.convert_ctypes(si_method.ket_method.mol.mult, 
            dtype='int32')
    nelBra   = convert.convert_ctypes(si_method.bra_method.mol.nel,  
            dtype='int32')
    nelKet   = convert.convert_ctypes(si_method.ket_method.mol.nel,  
            dtype='int32')
    nmo      = convert.convert_ctypes(si_method.bra_method.scf.nmo,  
            dtype='int32')

    # not sure what this is about...
    if si_method.bra_method.mol.sym_indx <= 0:
        isym = 1
    else:
        isym = si_method.bra_method.mol.sym_indx + 1
    pgrp  = convert.convert_ctypes(isym, dtype='int32')
    
    # call to bitsi_initialise
    lib_objs['bitsi'].bitsi_initialise(ctypes.byref(imultBra),
                               ctypes.byref(imultKet),
                               ctypes.byref(nelBra),
                               ctypes.byref(nelKet),
                               ctypes.byref(nmo),
                               ctypes.byref(pgrp))
        
    return

#
def finalise_bitsi():
    """Finalises the bitsi library"""
    lib_objs['bitsi'].bitsi_finalise()
    return<|MERGE_RESOLUTION|>--- conflicted
+++ resolved
@@ -146,28 +146,18 @@
     lib_objs['bitci'] = ctypes.cdll.LoadLibrary(bitci_path)
 
     # set the variables that have to be passed to intpyscf_initialise
-<<<<<<< HEAD
-    nmo     = convert.convert_ctypes(ci_method.scf.nmo,    
-            dtype='int32')
-    naux    = convert.convert_ctypes(ci_method.scf.naux,   
-            dtype='int32')
-    use_df  = convert.convert_ctypes(ci_method.mol.use_df, 
-            dtype='logical')
-    use_rr  = convert.convert_ctypes(ci_method.mol.rrdf,   
-            dtype='logical')
-    thresh  = convert.convert_ctypes(1e-14,                
-            dtype='double')
-    max_mem = convert.convert_ctypes(-1,                   
-            dtype='int32')   
-=======
-    nmo      = convert.convert_ctypes(scf.nmo,      dtype='int32')
-    naux     = convert.convert_ctypes(scf.naux,     dtype='int32')
-    use_df   = convert.convert_ctypes(mol.use_df,   dtype='logical')
-    use_rrdf = convert.convert_ctypes(mol.use_rrdf, dtype='logical')
-    rrdf_fac = convert.convert_ctypes(mol.rrdf_fac, dtype='int32')
-    thresh   = convert.convert_ctypes(1e-14,        dtype='double')
-    max_mem  = convert.convert_ctypes(-1,           dtype='int32')   
->>>>>>> c0ca716f
+    nmo      = convert.convert_ctypes(ci_method.scf.nmo,    
+               dtype='int32')
+    naux     = convert.convert_ctypes(ci_method.scf.naux,   
+               dtype='int32')
+    use_df   = convert.convert_ctypes(ci_method.mol.use_df, 
+               dtype='logical')
+    use_rrdf = convert.convert_ctypes(ci_method.mol.rrdf,   
+               dtype='logical')
+    thresh   = convert.convert_ctypes(1e-14,                
+               dtype='double')
+    max_mem  = convert.convert_ctypes(-1,                   
+               dtype='int32')   
 
     # call to intpyscf_initialise
     lib_objs['bitci'].intpyscf_initialise(ctypes.byref(nmo),

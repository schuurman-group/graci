"""Module for storing global parameters"""

import graci.core.molecule as molecule
import graci.core.geometry as geometry
import graci.core.parameterize as parameterize
import graci.methods.scf as scf
import graci.methods.dftmrci as dftmrci
import graci.methods.dftcis as dftcis
import graci.properties.moments as moments
import graci.properties.transition as transition
import graci.properties.spinorbit as spinorbit

# geometry section, input keywords and data types
geometry_kword =     {'xyz_file' : str,
                      'units'    : str,
                      'label'    : str}

# molecule section input keywords and data types
molecule_kword =     {'charge'   : int,
                      'mult'     : int,
                      'basis'    : str,
                      'ri_basis' : str,
                      'use_sym'  : bool,
                      'use_df'   : bool,
                      'rrdf'     : bool,
                      'label'    : str
                     }

# used to parameterize new Hamiltonians
parameterize_kword = {'algorithm' : str,
                      'label'     : str}

# DFT section input keywords and data types
scf_kword      = {'xc'          : str,
                  'label'       : str}

# MRCI section input keywords and data types
dftmrci_kword  = {'nstates'        : int,
                  'hamiltonian'    : str,
                  'de_select'      : float,
                  'ras1'           : int,
                  'ras2'           : int,
                  'ras3'           : int,
                  'nhole1'         : int,
                  'nelec3'         : int,
                  'icvs'           : int,
                  'autoras'        : bool,
                  'ciorder'        : int,
                  'refiter'        : int,
<<<<<<< HEAD
                  'prune'          : str,
=======
                  'asci'           : str,
>>>>>>> 1ac48589
                  'diag_method'    : str,
                  'diag_tol'       : float,
                  'diag_iter'      : int,
                  'diag_blocksize' : int,
                  'diag_deflate'   : bool,
                  'label'          : str
                 }

<<<<<<< HEAD
# DFT/CIS section input keywords and data types
=======
>>>>>>> 1ac48589
dftcis_kword   = {'nstates'        : int,
                  'hamiltonian'    : str,
                  'de_select'      : float,
                  'label'          : str
                }

# moments section, input keywords and data types
moments_kword   = {'states'        : int
                  }

# transition moments input keywords and data types
transition_kword = {'init'         : int,
                    'final'        : int
                   }

# molecule section input keywords and data typess
spinorbit_kword = {'bra_states' : int,
                   'ket_states' : int
                  }


######################################################################
## only the following are directly accessed from outside the module ##
######################################################################

def name2obj(name):
    if name == 'geometry':
        return geometry.Geometry()
    elif name == 'molecule':
        return molecule.Molecule()
    elif name == 'parameterize':
        return parameterize.Parameterize()
    elif name == 'scf':
        return scf.Scf()
    elif name == 'dftcis':
        return dftcis.Dftcis()
    elif name == 'dftmrci':
        return dftmrci.Dftmrci()
    elif name == 'moments':
        return moments.Moments()
    elif name == 'transition':
        return transition.Transition()
    elif name == 'spinorbit':
        return spinorbit.Spinorbit()
    else:
        print('obj: '+str(name)+' not recognized')
        return None

# these are the valid computation classes. This is somewhat
# inartful.
<<<<<<< HEAD
valid_objs = ['geometry', 'molecule', 'parameterize', 
              'scf', 'dftmrci', 'dftmrcis', 
              'moments', 'transition', 'spinorbit']
=======
valid_objs = ['geometry', 'molecule', 'parameterize', 'scf', 'dftmrci', 
              'dftmrcis', 'moments', 'spinorbit']
>>>>>>> 1ac48589

##############################################
kwords = {'geometry'     : geometry_kword,
          'molecule'     : molecule_kword,
          'parameterize' : parameterize_kword,
          'scf'          : scf_kword,
          'dftcis'       : dftcis_kword,
          'dftmrci'      : dftmrci_kword,
          'moments'      : moments_kword,
          'transition'   : transition_kword,
          'spinorbit'    : spinorbit_kword
         }
<|MERGE_RESOLUTION|>--- conflicted
+++ resolved
@@ -47,11 +47,7 @@
                   'autoras'        : bool,
                   'ciorder'        : int,
                   'refiter'        : int,
-<<<<<<< HEAD
                   'prune'          : str,
-=======
-                  'asci'           : str,
->>>>>>> 1ac48589
                   'diag_method'    : str,
                   'diag_tol'       : float,
                   'diag_iter'      : int,
@@ -60,10 +56,7 @@
                   'label'          : str
                  }
 
-<<<<<<< HEAD
 # DFT/CIS section input keywords and data types
-=======
->>>>>>> 1ac48589
 dftcis_kword   = {'nstates'        : int,
                   'hamiltonian'    : str,
                   'de_select'      : float,
@@ -114,14 +107,10 @@
 
 # these are the valid computation classes. This is somewhat
 # inartful.
-<<<<<<< HEAD
 valid_objs = ['geometry', 'molecule', 'parameterize', 
               'scf', 'dftmrci', 'dftmrcis', 
               'moments', 'transition', 'spinorbit']
-=======
-valid_objs = ['geometry', 'molecule', 'parameterize', 'scf', 'dftmrci', 
-              'dftmrcis', 'moments', 'spinorbit']
->>>>>>> 1ac48589
+
 
 ##############################################
 kwords = {'geometry'     : geometry_kword,

--- conflicted
+++ resolved
@@ -33,12 +33,7 @@
     nconf = np.zeros(nirr, dtype=int)
 
     # Energy of the highest-lying reference space state
-<<<<<<< HEAD
-    emax = ci.ref_conf.ener.max()
-=======
-    nonzero = ci.ref_conf.ener[ci.ref_conf.ener != 0]
-    emax = convert.convert_ctypes(nonzero.max(), dtype='double')
->>>>>>> 39d59ec9
+    emax = ci.ref_conf.ener[ci.ref_conf.ener != 0].max()
 
     # CVS core MO flags
     cvsflag = np.zeros(scf.nmo, dtype=int)

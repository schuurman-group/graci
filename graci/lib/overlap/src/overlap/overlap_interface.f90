--- conflicted
+++ resolved
@@ -170,12 +170,9 @@
   ! No. electrons
   call get_nel(n_intB,detB1(:,:,1),nelB,nel_alphaB,nel_betaB)
   call get_nel(n_intK,detK1(:,:,1),nelK,nel_alphaK,nel_betaK)
-<<<<<<< HEAD
 
   ! Verbosity flag
   verbose=verbose1
-=======
->>>>>>> d8fd202f
   
 !----------------------------------------------------------------------
 ! Truncate the wave functions
@@ -212,15 +209,10 @@
 ! computational cost
 !----------------------------------------------------------------------
   if (lfrzcore) then
-<<<<<<< HEAD
 
      if (verbose) &
           write(6,'(/,2(x,a,x,i0))') 'Freezing MOs',1,'to',ncore
-=======
-  
-     write(6,'(/,2(x,a,x,i0))') 'Freezing MOs',1,'to',ncore
->>>>>>> d8fd202f
-     
+
      do i=1,ncore
         ic=icore(i)
         smo(ic,:)=0.0d0

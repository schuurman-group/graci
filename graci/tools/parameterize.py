--- conflicted
+++ resolved
@@ -376,12 +376,8 @@
                 is_ci  = any([ci in name for ci in params.ci_objs])
                 st_map = chkpt.read_attribute(ref_file, name, 
                                                        'state_map')
-<<<<<<< HEAD
-
-=======
                 
                 # name of section is 'original.name.molecule'
->>>>>>> abb3f080
                 m_name = name.strip().split('.')[-1]
                 if molecule == m_name and is_ci and st_map is not None:
                     ci_objs[molecule].append(name)
